package graphql.util;


import graphql.PublicApi;

import java.util.Collections;
import java.util.Map;

import static graphql.Assert.assertNotNull;

@PublicApi
public class TreeTransformer<T> {

    private final NodeAdapter<T> nodeAdapter;

    public TreeTransformer(NodeAdapter<T> nodeAdapter) {
        this.nodeAdapter = nodeAdapter;
    }

    public T transform(T root, TraverserVisitor<T> traverserVisitor) {
        return transform(root, traverserVisitor, Collections.emptyMap());
    }

    public T transform(T root, TraverserVisitor<T> traverserVisitor, Map<Class<?>, Object> rootVars) {
        assertNotNull(root);

        NodeMultiZipper<T> astMultiZipper = new NodeMultiZipper<>(root, Collections.emptyList(), nodeAdapter);

        TraverserVisitor<T> nodeTraverserVisitor = new TraverserVisitor<T>() {

            @Override
            public TraversalControl enter(TraverserContext<T> context) {
                NodeZipper<T> nodeZipper = new NodeZipper<>(context.thisNode(), context.getBreadcrumbs(), nodeAdapter);
                context.setVar(NodeZipper.class, nodeZipper);
                context.setVar(NodeAdapter.class, nodeAdapter);
                return traverserVisitor.enter(context);
            }

            @Override
            public TraversalControl leave(TraverserContext<T> context) {
                return traverserVisitor.leave(context);
            }
        };

<<<<<<< HEAD
        Traverser<T> nodeTraverser = Traverser.depthFirstWithNamedChildren(nodeAdapter::getNamedChildren, null, astMultiZipper);
        nodeTraverser.rootVars(rootVars);
        NodeMultiZipper<T> multiZipperResult = (NodeMultiZipper<T>) nodeTraverser.traverse(root, nodeTraverserVisitor).getAccumulatedResult();
=======
        Traverser<T> traverser = Traverser.depthFirstWithNamedChildren(nodeAdapter::getNamedChildren, null, astMultiZipper);
        NodeMultiZipper<T> multiZipperResult = (NodeMultiZipper<T>) traverser.traverse(root, nodeTraverserVisitor).getAccumulatedResult();
>>>>>>> e916b026
        return multiZipperResult.toRootNode();
    }
}<|MERGE_RESOLUTION|>--- conflicted
+++ resolved
@@ -42,14 +42,10 @@
             }
         };
 
-<<<<<<< HEAD
-        Traverser<T> nodeTraverser = Traverser.depthFirstWithNamedChildren(nodeAdapter::getNamedChildren, null, astMultiZipper);
-        nodeTraverser.rootVars(rootVars);
-        NodeMultiZipper<T> multiZipperResult = (NodeMultiZipper<T>) nodeTraverser.traverse(root, nodeTraverserVisitor).getAccumulatedResult();
-=======
         Traverser<T> traverser = Traverser.depthFirstWithNamedChildren(nodeAdapter::getNamedChildren, null, astMultiZipper);
+        traverser.rootVars(rootVars);
+
         NodeMultiZipper<T> multiZipperResult = (NodeMultiZipper<T>) traverser.traverse(root, nodeTraverserVisitor).getAccumulatedResult();
->>>>>>> e916b026
         return multiZipperResult.toRootNode();
     }
 }