--- conflicted
+++ resolved
@@ -33,16 +33,10 @@
     private final BatchedDataFetcherFactory batchingFactory = new BatchedDataFetcherFactory();
 
     @Override
-<<<<<<< HEAD
     public ExecutionResult execute(ExecutionContext executionContext, ExecutionParameters parameters) {
-        GraphQLExecutionNodeDatum data = new GraphQLExecutionNodeDatum(new LinkedHashMap<String, Object>(), parameters.source());
+        GraphQLExecutionNodeDatum data = new GraphQLExecutionNodeDatum(new LinkedHashMap<>(), parameters.source());
         GraphQLObjectType type = parameters.typeInfo().castType(GraphQLObjectType.class);
         GraphQLExecutionNode root = new GraphQLExecutionNode(type, parameters.fields(), singletonList(data));
-=======
-    public ExecutionResult execute(ExecutionContext executionContext, GraphQLObjectType parentType, Object source, Map<String, List<Field>> fields) {
-        GraphQLExecutionNodeDatum data = new GraphQLExecutionNodeDatum(new LinkedHashMap<>(), source);
-        GraphQLExecutionNode root = new GraphQLExecutionNode(parentType, fields, singletonList(data));
->>>>>>> 6581b27e
         return execute(executionContext, root);
     }
 
