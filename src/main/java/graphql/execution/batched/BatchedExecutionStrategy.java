--- conflicted
+++ resolved
@@ -21,11 +21,7 @@
  * {@link Batched} for a more detailed description of batched data fetchers.
  * <p>
  * The strategy runs a BFS over terms of the query and passes a list of all the relevant sources to the batched data fetcher.
-<<<<<<< HEAD
  * </p>
-=======
- * <p>
->>>>>>> 07199a34
  * Normal DataFetchers can be used, however they will not see benefits of batching as they expect a single source object
  * at a time.
  */
