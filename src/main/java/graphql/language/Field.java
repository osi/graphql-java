package graphql.language;


import graphql.PublicApi;
import graphql.util.TraversalControl;
import graphql.util.TraverserContext;

import java.util.ArrayList;
import java.util.List;

/*
 * This is provided to a DataFetcher, therefore it is a public API.
 * This might change in the future.
 */
@PublicApi
<<<<<<< HEAD
public class Field extends AbstractNode<Field> implements Selection<Field>, SelectionSetContainer<Field> {
=======
public class Field extends AbstractNode<Field> implements Selection<Field>, DirectivesContainer<Field> {
>>>>>>> 06ee733d

    private String name;
    private String alias;
    private List<Argument> arguments;
    private List<Directive> directives;
    private SelectionSet selectionSet;

    public Field() {
        this(null, null, new ArrayList<>(), new ArrayList<>(), null);
    }

    public Field(String name) {
        this(name, null, new ArrayList<>(), new ArrayList<>(), null);
    }

    public Field(String name, SelectionSet selectionSet) {
        this(name, null, new ArrayList<>(), new ArrayList<>(), selectionSet);
    }


    public Field(String name, List<Argument> arguments) {
        this(name, null, arguments, new ArrayList<>(), null);
    }

    public Field(String name, List<Argument> arguments, List<Directive> directives) {
        this(name, null, arguments, directives, null);
    }

    public Field(String name, List<Argument> arguments, SelectionSet selectionSet) {
        this(name, null, arguments, new ArrayList<>(), selectionSet);
    }

    public Field(String name, String alias, List<Argument> arguments, List<Directive> directives, SelectionSet selectionSet) {
        this.name = name;
        this.alias = alias;
        this.arguments = arguments;
        this.directives = directives;
        this.selectionSet = selectionSet;
    }

    @Override
    public List<Node> getChildren() {
        List<Node> result = new ArrayList<>();
        result.addAll(arguments);
        result.addAll(directives);
        if (selectionSet != null) result.add(selectionSet);
        return result;
    }


    public String getName() {
        return name;
    }

    public void setName(String name) {
        this.name = name;
    }

    public String getAlias() {
        return alias;
    }

    public void setAlias(String alias) {
        this.alias = alias;
    }

    public List<Argument> getArguments() {
        return arguments;
    }

    public void setArguments(List<Argument> arguments) {
        this.arguments = arguments;
    }

    public List<Directive> getDirectives() {
        return directives;
    }

    public void setDirectives(List<Directive> directives) {
        this.directives = directives;
    }

    public SelectionSet getSelectionSet() {
        return selectionSet;
    }

    public void setSelectionSet(SelectionSet selectionSet) {
        this.selectionSet = selectionSet;
    }

    @Override
    public boolean isEqualTo(Node o) {
        if (this == o) return true;
        if (o == null || getClass() != o.getClass()) return false;

        Field that = (Field) o;

        return NodeUtil.isEqualTo(this.name, that.name) && NodeUtil.isEqualTo(this.alias, that.alias);
    }

    @Override
    public Field deepCopy() {
        return new Field(name,
                alias,
                deepCopy(arguments),
                deepCopy(directives),
                deepCopy(selectionSet)
        );
    }

    @Override
    public String toString() {
        return "Field{" +
                "name='" + name + '\'' +
                ", alias='" + alias + '\'' +
                ", arguments=" + arguments +
                ", directives=" + directives +
                ", selectionSet=" + selectionSet +
                '}';
    }

    @Override
    public TraversalControl accept(TraverserContext<Node> context, NodeVisitor visitor) {
        return visitor.visitField(this, context);
    }
}<|MERGE_RESOLUTION|>--- conflicted
+++ resolved
@@ -13,11 +13,7 @@
  * This might change in the future.
  */
 @PublicApi
-<<<<<<< HEAD
-public class Field extends AbstractNode<Field> implements Selection<Field>, SelectionSetContainer<Field> {
-=======
-public class Field extends AbstractNode<Field> implements Selection<Field>, DirectivesContainer<Field> {
->>>>>>> 06ee733d
+public class Field extends AbstractNode<Field> implements Selection<Field>, SelectionSetContainer<Field>, DirectivesContainer<Field> {
 
     private String name;
     private String alias;
