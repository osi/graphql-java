package readme;

import graphql.GarfieldSchema;
import graphql.GraphQL;
import graphql.StarWarsData;
import graphql.Scalars;
import graphql.StarWarsSchema;
import graphql.TypeResolutionEnvironment;
import graphql.execution.ExecutorServiceExecutionStrategy;
import graphql.execution.SimpleExecutionStrategy;
import graphql.schema.Coercing;
import graphql.schema.DataFetcher;
import graphql.schema.DataFetchingEnvironment;
import graphql.schema.GraphQLEnumType;
import graphql.schema.GraphQLInputObjectType;
import graphql.schema.GraphQLInterfaceType;
import graphql.schema.GraphQLList;
import graphql.schema.GraphQLNonNull;
import graphql.schema.GraphQLObjectType;
import graphql.schema.GraphQLScalarType;
import graphql.schema.GraphQLSchema;
import graphql.schema.GraphQLTypeReference;
import graphql.schema.GraphQLUnionType;
import graphql.schema.StaticDataFetcher;
import graphql.schema.TypeResolver;
import graphql.schema.idl.RuntimeWiring;
import graphql.schema.idl.SchemaCompiler;
import graphql.schema.idl.SchemaGenerator;
import graphql.schema.idl.TypeDefinitionRegistry;

import java.io.File;
import java.util.HashMap;
import java.util.Map;
import java.util.concurrent.LinkedBlockingQueue;
import java.util.concurrent.ThreadPoolExecutor;
import java.util.concurrent.TimeUnit;

import static graphql.GarfieldSchema.*;
import static graphql.GarfieldSchema.CatType;
import static graphql.GarfieldSchema.DogType;
import static graphql.MutationSchema.mutationType;
import static graphql.Scalars.GraphQLBoolean;
import static graphql.Scalars.GraphQLString;
import static graphql.StarWarsSchema.queryType;
import static graphql.schema.GraphQLArgument.newArgument;
import static graphql.schema.GraphQLEnumType.newEnum;
import static graphql.schema.GraphQLFieldDefinition.newFieldDefinition;
import static graphql.schema.GraphQLInputObjectField.newInputObjectField;
import static graphql.schema.GraphQLInputObjectType.newInputObject;
import static graphql.schema.GraphQLInterfaceType.newInterface;
import static graphql.schema.GraphQLList.list;
import static graphql.schema.GraphQLNonNull.nonNull;
import static graphql.schema.GraphQLObjectType.newObject;
import static graphql.schema.GraphQLUnionType.newUnionType;
import static graphql.schema.idl.TypeRuntimeWiring.newTypeWiring;

/**
 * This class holds readme examples so they stay correct and can be compiled.  If this
 * does not compile, chances are the readme examples are now wrong.
 */
<<<<<<< HEAD
@SuppressWarnings("Convert2Lambda")
=======
@SuppressWarnings({"unused", "Convert2Lambda", "UnnecessaryLocalVariable"})
>>>>>>> 902d7dbe
public class ReadmeExamples {


    public Map<String, Object> getInputFromJSON() {
        return new HashMap<>();
    }

    class Foo {
    }

    void creatingASchema() {
        GraphQLSchema schema = GraphQLSchema.newSchema()
                .query(queryType) // must be provided
                .mutation(mutationType) // is optional
                .build();
    }

    void listsAndNonNullLists() {
        GraphQLList.list(GraphQLString); // a list of Strings

        GraphQLNonNull.nonNull(GraphQLString); // a non null String

        // with static imports its even shorter
        newArgument()
                .name("example")
                .type(nonNull(list(GraphQLString)));
    }

    void newType() {
        GraphQLObjectType simpsonCharacter = newObject()
                .name("SimpsonCharacter")
                .description("A Simpson character")
                .field(newFieldDefinition()
                        .name("name")
                        .description("The name of the character.")
                        .type(GraphQLString))
                .field(newFieldDefinition()
                        .name("mainCharacter")
                        .description("One of the main Simpson characters?")
                        .type(GraphQLBoolean))
                .build();
    }

    void interfaceType() {
        GraphQLInterfaceType comicCharacter = newInterface()
                .name("ComicCharacter")
                .description("A abstract comic character.")
                .field(newFieldDefinition()
                        .name("name")
                        .description("The name of the character.")
                        .type(GraphQLString))
                .build();
    }

    void inputTypes() {
        GraphQLInputObjectType inputObjectType = newInputObject()
                .name("inputObjectType")
                .field(newInputObjectField()
                        .name("field")
                        .type(GraphQLString))
                .build();
    }

    void enumTypes() {
        GraphQLEnumType colorEnum = newEnum()
                .name("Color")
                .description("Supported colors.")
                .value("RED")
                .value("GREEN")
                .value("BLUE")
                .build();
    }

    void unionType() {
        GraphQLUnionType PetType = newUnionType()
                .name("Pet")
                .possibleType(CatType)
                .possibleType(DogType)
                .typeResolver(new TypeResolver() {
                    @Override
                    public GraphQLObjectType getType(TypeResolutionEnvironment env) {
                        if (env.getObject() instanceof Cat) {
                            return CatType;
                        }
                        if (env.getObject() instanceof Dog) {
                            return DogType;
                        }
                        return null;
                    }
                })
                .build();
    }


    void recursiveTypes() {

        GraphQLObjectType person = newObject()
                .name("Person")
                .field(newFieldDefinition()
                        .name("friends")
                        .type(new GraphQLList(new GraphQLTypeReference("Person"))))
                .build();
    }

    void executionStrategies() {

        ThreadPoolExecutor threadPoolExecutor = new ThreadPoolExecutor(
                2, /* core pool size 2 thread */
                2, /* max pool size 2 thread */
                30, TimeUnit.SECONDS,
                new LinkedBlockingQueue<>(),
                new ThreadPoolExecutor.CallerRunsPolicy());

        GraphQL graphQL = GraphQL.newGraphQL(StarWarsSchema.starWarsSchema)
                .queryExecutionStrategy(new ExecutorServiceExecutionStrategy(threadPoolExecutor))
                .mutationExecutionStrategy(new SimpleExecutionStrategy())
                .build();

    }

    void dataFetching() {

        DataFetcher<Foo> fooDataFetcher = new DataFetcher<Foo>() {
            @Override
            public Foo get(DataFetchingEnvironment environment) {
                // environment.getSource() is the value of the surrounding
                // object. In this case described by objectType
                Foo value = perhapsFromDatabase(); // Perhaps getting from a DB or whatever
                return value;
            }
        };

        GraphQLObjectType objectType = newObject()
                .name("ObjectType")
                .field(newFieldDefinition()
                        .name("foo")
                        .type(GraphQLString)
                        .dataFetcher(fooDataFetcher))
                .build();

    }

    class Review {

    }

    class Episode {

    }

    class ReviewInput {

    }

    class ReviewStore {
        Review update(Episode episode, ReviewInput reviewInput) {
            return null;
        }
    }

    private ReviewStore reviewStore() {
        return new ReviewStore();
    }

    void mutationExample() {

        GraphQLInputObjectType episodeType = GraphQLInputObjectType.newInputObject()
                .name("Episode")
                .field(newInputObjectField()
                        .name("episodeNumber")
                        .type(Scalars.GraphQLInt))
                .build();

        GraphQLInputObjectType reviewInputType = GraphQLInputObjectType.newInputObject()
                .name("ReviewInput")
                .field(newInputObjectField()
                        .name("stars")
                        .type(Scalars.GraphQLString)
                        .name("commentary")
                        .type(Scalars.GraphQLString))
                .build();

        GraphQLObjectType reviewType = newObject()
                .name("Review")
                .field(newFieldDefinition()
                        .name("stars")
                        .type(GraphQLString))
                .field(newFieldDefinition()
                        .name("commentary")
                        .type(GraphQLString))
                .build();

        GraphQLObjectType createReviewForEpisodeMutation = newObject()
                .name("CreateReviewForEpisodeMutation")
                .field(newFieldDefinition()
                        .name("createReview")
                        .type(reviewType)
                        .argument(newArgument()
                                .name("episode")
                                .type(episodeType)
                        )
                        .argument(newArgument()
                                .name("review")
                                .type(reviewInputType)
                        )
                        .dataFetcher(mutationDataFetcher())
                )
                .build();

        GraphQLSchema schema = GraphQLSchema.newSchema()
                .query(queryType)
                .mutation(createReviewForEpisodeMutation)
                .build();
    }

    private DataFetcher mutationDataFetcher() {
        return new DataFetcher() {
            @Override
            public Review get(DataFetchingEnvironment environment) {
                Episode episode = environment.getArgument("episode");
                ReviewInput review = environment.getArgument("review");

                // make a call to your store to mutate your database
                Review updatedReview = reviewStore().update(episode, review);

                // this returns a new view of the data
                return updatedReview;
            }
        };
    }

    private Object context() {
        return null;
    }

    private Foo perhapsFromDatabase() {
        return new Foo();
    }

    void compiledSchemaExample() {

        SchemaCompiler schemaCompiler = new SchemaCompiler();
        SchemaGenerator schemaGenerator = new SchemaGenerator();

        File schemaFile = loadSchema("starWarsSchema.graphqls");

        TypeDefinitionRegistry typeRegistry = schemaCompiler.compile(schemaFile);
        RuntimeWiring wiring = buildRuntimeWiring();
        GraphQLSchema graphQLSchema = schemaGenerator.makeExecutableSchema(typeRegistry, wiring);
    }

    RuntimeWiring buildRuntimeWiring() {
        return RuntimeWiring.newRuntimeWiring()
                .scalar(CustomScalar)
                // this uses builder function lambda syntax
                .type(typeWiring -> typeWiring.typeName("QueryType")
                        .dataFetcher("hero", new StaticDataFetcher(StarWarsData.getArtoo()))
                        .dataFetcher("human", StarWarsData.getHumanDataFetcher())
                        .dataFetcher("droid", StarWarsData.getDroidDataFetcher())
                )
                .type(typeWiring -> typeWiring.typeName("Human")
                        .dataFetcher("friends", StarWarsData.getFriendsDataFetcher())
                )
                // you can use builder syntax if you don't like the lambda syntax
                .type(typeWiring -> typeWiring.typeName("Droid")
                        .dataFetcher("friends", StarWarsData.getFriendsDataFetcher())
                )
                // or full builder syntax if that takes your fancy
                .type(
                        newTypeWiring("Character")
                                .typeResolver(StarWarsData.getCharacterTypeResolver())
                                .build()
                )
                .build();
    }


    public static GraphQLScalarType CustomScalar = new GraphQLScalarType("Custom", "Custom Scalar", new Coercing<Integer, Integer>() {
        @Override
        public Integer serialize(Object input) {
            throw new UnsupportedOperationException("Not implemented");
        }

        @Override
        public Integer parseValue(Object input) {
            throw new UnsupportedOperationException("Not implemented");
        }

        @Override
        public Integer parseLiteral(Object input) {
            throw new UnsupportedOperationException("Not implemented");
        }
    });

    private File loadSchema(String s) {
        return null;
    }

}<|MERGE_RESOLUTION|>--- conflicted
+++ resolved
@@ -58,11 +58,7 @@
  * This class holds readme examples so they stay correct and can be compiled.  If this
  * does not compile, chances are the readme examples are now wrong.
  */
-<<<<<<< HEAD
-@SuppressWarnings("Convert2Lambda")
-=======
 @SuppressWarnings({"unused", "Convert2Lambda", "UnnecessaryLocalVariable"})
->>>>>>> 902d7dbe
 public class ReadmeExamples {
 
 
